/*
 * Copyright (c) 2021 Martin Koster
 *
 * Permission is hereby granted, free of charge, to any person obtaining
 * a copy of this software and associated documentation files (the
 * "Software"), to deal in the Software without restriction, including
 * without limitation the rights to use, copy, modify, merge, publish,
 * distribute, sublicense, and/or sell copies of the Software, and to
 * permit persons to whom the Software is furnished to do so, subject to
 * the following conditions:
 *
 * The above copyright notice and this permission notice shall be
 * included in all copies or substantial portions of the Software.
 *
 * THE SOFTWARE IS PROVIDED "AS IS", WITHOUT WARRANTY OF ANY KIND,
 * EXPRESS OR IMPLIED, INCLUDING BUT NOT LIMITED TO THE WARRANTIES OF
 * MERCHANTABILITY, FITNESS FOR A PARTICULAR PURPOSE AND
 * NONINFRINGEMENT. IN NO EVENT SHALL THE AUTHORS OR COPYRIGHT HOLDERS BE
 * LIABLE FOR ANY CLAIM, DAMAGES OR OTHER LIABILITY, WHETHER IN AN ACTION
 * OF CONTRACT, TORT OR OTHERWISE, ARISING FROM, OUT OF OR IN CONNECTION
 * WITH THE SOFTWARE OR THE USE OR OTHER DEALINGS IN THE SOFTWARE.
 *
 */
package com.github.actionfx.core.extension.controller;

import java.lang.annotation.Annotation;

import com.github.actionfx.core.annotation.BooleanOp;
import com.github.actionfx.core.utils.BooleanBindingBuilder;
import com.github.actionfx.core.view.View;
import com.github.actionfx.core.view.graph.ControlWrapper;

/**
 * Abstract base class for controller field extension that manipulates the node state via the
 * {@link javafx.scene.Node#disabledProperty()} depending on controls in the JavaFX scene graph.
 *
 * @author koster
 *
 */
public abstract class AbstractNodeActivationControllerExtension<A extends Annotation>
        extends AbstractAnnotatedFieldControllerExtension<A> {

    protected AbstractNodeActivationControllerExtension(final Class<A> annotationType) {
        super(annotationType);
    }

<<<<<<< HEAD
    /**
     * Creates a new {@link BooleanBindingBuilder} instance with the controls defined in the arrays
     * {@code whenAllControlsHaveUserValues}. {@code whenAllControlsHaveValues},
     * {@code whenAtLeastOneContolHasUserValue} and {@code whenAtLeastOneControlHasValues}. The controls are taken from
     * the supplied {@link View}.
     *
     * @param view
     *            the view
     * @param whenAllContolsHaveUserValuesIds
     *            control IDs that are checked, whether all have user values
     * @param whenAllControlsHaveValuesIds
     *            control IDs that are checked, whether all have a value or values
     * @param whenAtLeastOneContolHasUserValueIds
     *            control IDs that are checked, whether at least on has a user value
     * @param whenAtLeastOneControlHasValuesIds
     *            control IDs that are checked, whether at least on has a value or values
     * @param booleanOp
     *            the boolean operation that shall be used to link the individual conditions with each other
     * @return
     */
    protected BooleanBindingBuilder createBooleanBindingBuilder(final View view,
            final String[] whenAllContolsHaveUserValuesIds, final String[] whenAllControlsHaveValuesIds,
            final String[] whenAtLeastOneContolHasUserValueIds, final String[] whenAtLeastOneControlHasValuesIds,
            final BooleanOp booleanOp) {
        final ControlWrapper[] whenAllContolsHaveUserValues = createControlWrapper(view,
                whenAllContolsHaveUserValuesIds);
        final ControlWrapper[] whenAllControlsHaveValues = createControlWrapper(view, whenAllControlsHaveValuesIds);
        final ControlWrapper[] whenAtLeastOneContolHasUserValue = createControlWrapper(view,
                whenAtLeastOneContolHasUserValueIds);
        final ControlWrapper[] whenAtLeastOneControlHasValues = createControlWrapper(view,
                whenAtLeastOneControlHasValuesIds);
        return createBooleanBindingBuilder(whenAllContolsHaveUserValues, whenAllControlsHaveValues,
                whenAtLeastOneContolHasUserValue, whenAtLeastOneControlHasValues, booleanOp);
    }

    /**
     * Creates a new {@link BooleanBindingBuilder} instance with the controls defined in the arrays
     * {@code whenAllControlsHaveUserValues}. {@code whenAllControlsHaveValues},
     * {@code whenAtLeastOneContolHasUserValue} and {@code whenAtLeastOneControlHasValues}. The controls are taken from
     * the supplied {@link View}.
     *
     * @param whenAllContolsHaveUserValues
     *            controls that are checked, whether all have user values
     * @param whenAllControlsHaveValues
     *            controls that are checked, whether all have a value or values
     * @param whenAtLeastOneContolHasUserValue
     *            controls that are checked, whether at least on has a user value
     * @param whenAtLeastOneControlHasValues
     *            controls that are checked, whether at least on has a value or values
     * @param booleanOp
     *            the boolean operation that shall be used to link the individual conditions with each other
     * @return
     */
    protected BooleanBindingBuilder createBooleanBindingBuilder(
            final ControlWrapper[] whenAllContolsHaveUserValues, final ControlWrapper[] whenAllControlsHaveValues,
            final ControlWrapper[] whenAtLeastOneContolHasUserValue,
            final ControlWrapper[] whenAtLeastOneControlHasValues, final BooleanOp booleanOp) {
        final BooleanBindingBuilder builder = BooleanBindingBuilder.builder();
        if (whenAllContolsHaveUserValues.length > 0) {
            builder.andAllTestablesFulfillPredicate(ControlWrapper::hasUserValueSet).booleanOp(booleanOp)
                    .testables(whenAllContolsHaveUserValues)
                    .observableExtractorFunction(ControlWrapper::getUserValueAsObservable)
                    .finishPredicate();
        }
        if (whenAllControlsHaveValues.length > 0) {
            builder.andAllTestablesFulfillPredicate(ControlWrapper::hasValueOrItemsSet).booleanOp(booleanOp)
                    .testables(whenAllControlsHaveValues)
                    .observableExtractorFunction(ControlWrapper::getValueOrItemsAsObservable)
                    .finishPredicate();
        }
        if (whenAtLeastOneContolHasUserValue.length > 0) {
            builder.andAtLeastOneTestableFulfillsPredicate(ControlWrapper::hasUserValueSet).booleanOp(booleanOp)
                    .testables(whenAtLeastOneContolHasUserValue)
                    .observableExtractorFunction(ControlWrapper::getUserValueAsObservable)
                    .finishPredicate();
        }
        if (whenAtLeastOneControlHasValues.length > 0) {
            builder.andAtLeastOneTestableFulfillsPredicate(ControlWrapper::hasValueOrItemsSet).booleanOp(booleanOp)
                    .testables(whenAtLeastOneControlHasValues)
                    .observableExtractorFunction(ControlWrapper::getValueOrItemsAsObservable)
                    .finishPredicate();
        }
        return builder;
    }
=======
	/**
	 * Creates a new {@link ControlBasedBooleanBindingBuilder} instance with the
	 * controls defined in the arrays {@code whenAllControlsHaveUserValues}.
	 * {@code whenAllControlsHaveValues}, {@code whenAtLeastOneContolHasUserValue}
	 * and {@code whenAtLeastOneControlHasValues}. The controls are taken from the
	 * supplied {@link View}.
	 *
	 * @param view                                the view
	 * @param whenAllContolsHaveUserValuesIds     control IDs that are checked,
	 *                                            whether all have user values
	 * @param whenAllControlsHaveValuesIds        control IDs that are checked,
	 *                                            whether all have a value or values
	 * @param whenAtLeastOneContolHasUserValueIds control IDs that are checked,
	 *                                            whether at least on has a user
	 *                                            value
	 * @param whenAtLeastOneControlHasValuesIds   control IDs that are checked,
	 *                                            whether at least on has a value or
	 *                                            values
	 * @param whenControlsAreValidIds             control IDs that are validated
	 * @param whenAllControlsAreValid             flag indicating whether all
	 *                                            controls shall be validated or not
	 * @param booleanOp                           the boolean operation that shall
	 *                                            be used to link the individual
	 *                                            conditions with each other
	 * @return
	 */
	protected ControlBasedBooleanBindingBuilder createBooleanBindingBuilder(final View view,
			final String[] whenAllContolsHaveUserValuesIds, final String[] whenAllControlsHaveValuesIds,
			final String[] whenAtLeastOneContolHasUserValueIds, final String[] whenAtLeastOneControlHasValuesIds,
			final String[] whenControlsAreValidIds, final boolean whenAllControlsAreValid, final BooleanOp booleanOp) {
		final ControlWrapper[] whenAllContolsHaveUserValues = createControlWrapper(view,
				whenAllContolsHaveUserValuesIds);
		final ControlWrapper[] whenAllControlsHaveValues = createControlWrapper(view, whenAllControlsHaveValuesIds);
		final ControlWrapper[] whenAtLeastOneContolHasUserValue = createControlWrapper(view,
				whenAtLeastOneContolHasUserValueIds);
		final ControlWrapper[] whenAtLeastOneControlHasValues = createControlWrapper(view, whenControlsAreValidIds);
		final ControlWrapper[] whenControlsAreValid = createControlWrapper(view, whenAtLeastOneControlHasValuesIds);
		return createBooleanBindingBuilder(whenAllContolsHaveUserValues, whenAllControlsHaveValues,
				whenAtLeastOneContolHasUserValue, whenAtLeastOneControlHasValues, whenControlsAreValid,
				whenAllControlsAreValid, booleanOp);
	}

	/**
	 * Creates a new {@link ControlBasedBooleanBindingBuilder} instance with the
	 * controls defined in the arrays {@code whenAllControlsHaveUserValues}.
	 * {@code whenAllControlsHaveValues}, {@code whenAtLeastOneContolHasUserValue}
	 * and {@code whenAtLeastOneControlHasValues}. The controls are taken from the
	 * supplied {@link View}.
	 *
	 * @param whenAllContolsHaveUserValues     controls that are checked, whether
	 *                                         all have user values
	 * @param whenAllControlsHaveValues        controls that are checked, whether
	 *                                         all have a value or values
	 * @param whenAtLeastOneContolHasUserValue controls that are checked, whether at
	 *                                         least on has a user value
	 * @param whenAtLeastOneControlHasValues   controls that are checked, whether at
	 *                                         least on has a value or values
	 * @param whenControlsAreValid             control IDs that are validated
	 * @param whenAllControlsAreValid          flag indicating whether all controls
	 *                                         shall be validated or not
	 * @param booleanOp                        the boolean operation that shall be
	 *                                         used to link the individual
	 *                                         conditions with each other
	 * @return
	 */
	protected ControlBasedBooleanBindingBuilder createBooleanBindingBuilder(
			final ControlWrapper[] whenAllContolsHaveUserValues, final ControlWrapper[] whenAllControlsHaveValues,
			final ControlWrapper[] whenAtLeastOneContolHasUserValue,
			final ControlWrapper[] whenAtLeastOneControlHasValues, final ControlWrapper[] whenControlsAreValid,
			final boolean whenAllControlsAreValid, final BooleanOp booleanOp) {
		final ControlBasedBooleanBindingBuilder builder = ControlBasedBooleanBindingBuilder.create(false);
		if (whenAllContolsHaveUserValues.length > 0) {
			builder.addNewPredicate(booleanOp).forControlWrapper(whenAllContolsHaveUserValues)
					.observableExtractorFunction(ControlWrapper::getUserValueAsObservable)
					.allFulfilledFunction(ControlWrapper::hasUserValueSet);
		}
		if (whenAllControlsHaveValues.length > 0) {
			builder.addNewPredicate(booleanOp).forControlWrapper(whenAllControlsHaveValues)
					.observableExtractorFunction(ControlWrapper::getValueOrItemsAsObservable)
					.allFulfilledFunction(ControlWrapper::hasValueOrItemsSet);
		}
		if (whenAtLeastOneContolHasUserValue.length > 0) {
			builder.addNewPredicate(booleanOp).forControlWrapper(whenAtLeastOneContolHasUserValue)
					.observableExtractorFunction(ControlWrapper::getUserValueAsObservable)
					.atLeastOneFulfilledFunction(ControlWrapper::hasUserValueSet);
		}
		if (whenAtLeastOneControlHasValues.length > 0) {
			builder.addNewPredicate(booleanOp).forControlWrapper(whenAtLeastOneControlHasValues)
					.observableExtractorFunction(ControlWrapper::getValueOrItemsAsObservable)
					.atLeastOneFulfilledFunction(ControlWrapper::hasValueOrItemsSet);
		}
		if (whenControlsAreValid.length > 0) {
			builder.addNewPredicate(booleanOp).forControlWrapper(whenControlsAreValid)
					.observableExtractorFunction(ControlWrapper::getValueOrItemsAsObservable)
					.allFulfilledFunction(ControlWrapper::hasValueOrItemsSet);
		}
		return builder;
	}
>>>>>>> c7e4b82b

}<|MERGE_RESOLUTION|>--- conflicted
+++ resolved
@@ -44,7 +44,6 @@
         super(annotationType);
     }
 
-<<<<<<< HEAD
     /**
      * Creates a new {@link BooleanBindingBuilder} instance with the controls defined in the arrays
      * {@code whenAllControlsHaveUserValues}. {@code whenAllControlsHaveValues},
@@ -68,6 +67,7 @@
     protected BooleanBindingBuilder createBooleanBindingBuilder(final View view,
             final String[] whenAllContolsHaveUserValuesIds, final String[] whenAllControlsHaveValuesIds,
             final String[] whenAtLeastOneContolHasUserValueIds, final String[] whenAtLeastOneControlHasValuesIds,
+            final String[] whenControlsAreValidIds, final boolean whenAllControlsAreValid,
             final BooleanOp booleanOp) {
         final ControlWrapper[] whenAllContolsHaveUserValues = createControlWrapper(view,
                 whenAllContolsHaveUserValuesIds);
@@ -129,105 +129,5 @@
         }
         return builder;
     }
-=======
-	/**
-	 * Creates a new {@link ControlBasedBooleanBindingBuilder} instance with the
-	 * controls defined in the arrays {@code whenAllControlsHaveUserValues}.
-	 * {@code whenAllControlsHaveValues}, {@code whenAtLeastOneContolHasUserValue}
-	 * and {@code whenAtLeastOneControlHasValues}. The controls are taken from the
-	 * supplied {@link View}.
-	 *
-	 * @param view                                the view
-	 * @param whenAllContolsHaveUserValuesIds     control IDs that are checked,
-	 *                                            whether all have user values
-	 * @param whenAllControlsHaveValuesIds        control IDs that are checked,
-	 *                                            whether all have a value or values
-	 * @param whenAtLeastOneContolHasUserValueIds control IDs that are checked,
-	 *                                            whether at least on has a user
-	 *                                            value
-	 * @param whenAtLeastOneControlHasValuesIds   control IDs that are checked,
-	 *                                            whether at least on has a value or
-	 *                                            values
-	 * @param whenControlsAreValidIds             control IDs that are validated
-	 * @param whenAllControlsAreValid             flag indicating whether all
-	 *                                            controls shall be validated or not
-	 * @param booleanOp                           the boolean operation that shall
-	 *                                            be used to link the individual
-	 *                                            conditions with each other
-	 * @return
-	 */
-	protected ControlBasedBooleanBindingBuilder createBooleanBindingBuilder(final View view,
-			final String[] whenAllContolsHaveUserValuesIds, final String[] whenAllControlsHaveValuesIds,
-			final String[] whenAtLeastOneContolHasUserValueIds, final String[] whenAtLeastOneControlHasValuesIds,
-			final String[] whenControlsAreValidIds, final boolean whenAllControlsAreValid, final BooleanOp booleanOp) {
-		final ControlWrapper[] whenAllContolsHaveUserValues = createControlWrapper(view,
-				whenAllContolsHaveUserValuesIds);
-		final ControlWrapper[] whenAllControlsHaveValues = createControlWrapper(view, whenAllControlsHaveValuesIds);
-		final ControlWrapper[] whenAtLeastOneContolHasUserValue = createControlWrapper(view,
-				whenAtLeastOneContolHasUserValueIds);
-		final ControlWrapper[] whenAtLeastOneControlHasValues = createControlWrapper(view, whenControlsAreValidIds);
-		final ControlWrapper[] whenControlsAreValid = createControlWrapper(view, whenAtLeastOneControlHasValuesIds);
-		return createBooleanBindingBuilder(whenAllContolsHaveUserValues, whenAllControlsHaveValues,
-				whenAtLeastOneContolHasUserValue, whenAtLeastOneControlHasValues, whenControlsAreValid,
-				whenAllControlsAreValid, booleanOp);
-	}
-
-	/**
-	 * Creates a new {@link ControlBasedBooleanBindingBuilder} instance with the
-	 * controls defined in the arrays {@code whenAllControlsHaveUserValues}.
-	 * {@code whenAllControlsHaveValues}, {@code whenAtLeastOneContolHasUserValue}
-	 * and {@code whenAtLeastOneControlHasValues}. The controls are taken from the
-	 * supplied {@link View}.
-	 *
-	 * @param whenAllContolsHaveUserValues     controls that are checked, whether
-	 *                                         all have user values
-	 * @param whenAllControlsHaveValues        controls that are checked, whether
-	 *                                         all have a value or values
-	 * @param whenAtLeastOneContolHasUserValue controls that are checked, whether at
-	 *                                         least on has a user value
-	 * @param whenAtLeastOneControlHasValues   controls that are checked, whether at
-	 *                                         least on has a value or values
-	 * @param whenControlsAreValid             control IDs that are validated
-	 * @param whenAllControlsAreValid          flag indicating whether all controls
-	 *                                         shall be validated or not
-	 * @param booleanOp                        the boolean operation that shall be
-	 *                                         used to link the individual
-	 *                                         conditions with each other
-	 * @return
-	 */
-	protected ControlBasedBooleanBindingBuilder createBooleanBindingBuilder(
-			final ControlWrapper[] whenAllContolsHaveUserValues, final ControlWrapper[] whenAllControlsHaveValues,
-			final ControlWrapper[] whenAtLeastOneContolHasUserValue,
-			final ControlWrapper[] whenAtLeastOneControlHasValues, final ControlWrapper[] whenControlsAreValid,
-			final boolean whenAllControlsAreValid, final BooleanOp booleanOp) {
-		final ControlBasedBooleanBindingBuilder builder = ControlBasedBooleanBindingBuilder.create(false);
-		if (whenAllContolsHaveUserValues.length > 0) {
-			builder.addNewPredicate(booleanOp).forControlWrapper(whenAllContolsHaveUserValues)
-					.observableExtractorFunction(ControlWrapper::getUserValueAsObservable)
-					.allFulfilledFunction(ControlWrapper::hasUserValueSet);
-		}
-		if (whenAllControlsHaveValues.length > 0) {
-			builder.addNewPredicate(booleanOp).forControlWrapper(whenAllControlsHaveValues)
-					.observableExtractorFunction(ControlWrapper::getValueOrItemsAsObservable)
-					.allFulfilledFunction(ControlWrapper::hasValueOrItemsSet);
-		}
-		if (whenAtLeastOneContolHasUserValue.length > 0) {
-			builder.addNewPredicate(booleanOp).forControlWrapper(whenAtLeastOneContolHasUserValue)
-					.observableExtractorFunction(ControlWrapper::getUserValueAsObservable)
-					.atLeastOneFulfilledFunction(ControlWrapper::hasUserValueSet);
-		}
-		if (whenAtLeastOneControlHasValues.length > 0) {
-			builder.addNewPredicate(booleanOp).forControlWrapper(whenAtLeastOneControlHasValues)
-					.observableExtractorFunction(ControlWrapper::getValueOrItemsAsObservable)
-					.atLeastOneFulfilledFunction(ControlWrapper::hasValueOrItemsSet);
-		}
-		if (whenControlsAreValid.length > 0) {
-			builder.addNewPredicate(booleanOp).forControlWrapper(whenControlsAreValid)
-					.observableExtractorFunction(ControlWrapper::getValueOrItemsAsObservable)
-					.allFulfilledFunction(ControlWrapper::hasValueOrItemsSet);
-		}
-		return builder;
-	}
->>>>>>> c7e4b82b
 
 }