--- conflicted
+++ resolved
@@ -45,7 +45,6 @@
         super(AFXEnableNode.class);
     }
 
-<<<<<<< HEAD
     @Override
     protected void extend(final Object controller, final Field annotatedElement, final AFXEnableNode annotation) {
         final Object annotatedNode = ReflectionUtils.getFieldValue(annotatedElement, controller);
@@ -61,35 +60,13 @@
         final BooleanBindingBuilder builder = createBooleanBindingBuilder(view,
                 annotation.whenAllContolsHaveUserValues(), annotation.whenAllControlsHaveValues(),
                 annotation.whenAtLeastOneContolHasUserValue(), annotation.whenAtLeastOneControlHasValues(),
+                annotation.whenControlsAreValid(), annotation.whenAllControlsValid(),
                 annotation.logicalOp());
+
         // we have to negate the outcome of the boolean binding as the property is named
         // "disabled" (and not "enabled")
         builder.negateChainResult(true);
         node.disableProperty().unbind();
         node.disableProperty().bind(builder.build());
     }
-=======
-	@Override
-	protected void extend(final Object controller, final Field annotatedElement, final AFXEnableNode annotation) {
-		final Object annotatedNode = ReflectionUtils.getFieldValue(annotatedElement, controller);
-		if (annotatedNode == null) {
-			throw new IllegalStateException("Field value of field '" + annotatedElement.getName() + "' is null!");
-		}
-		if (!Node.class.isAssignableFrom(annotatedNode.getClass())) {
-			throw new IllegalStateException(
-					"Field value of field '" + annotatedElement.getName() + "' is not of type javafx.scene.Node!");
-		}
-		final Node node = (Node) annotatedNode;
-		final View view = ControllerWrapper.getViewFrom(controller);
-		final ControlBasedBooleanBindingBuilder builder = createBooleanBindingBuilder(view,
-				annotation.whenAllContolsHaveUserValues(), annotation.whenAllControlsHaveValues(),
-				annotation.whenAtLeastOneContolHasUserValue(), annotation.whenAtLeastOneControlHasValues(),
-				annotation.whenControlsAreValid(), annotation.whenAllControlsValid(), annotation.logicalOp());
-		// we have to negate the outcome of the boolean binding as the property is named
-		// "disabled" (and not "enabled")
-		builder.negateAll();
-		node.disableProperty().unbind();
-		node.disableProperty().bind(builder.build());
-	}
->>>>>>> c7e4b82b
 }